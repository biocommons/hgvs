from setuptools import setup, find_packages

with open("doc/description.txt") as f:
    long_description = f.read()

setup(license="Apache License 2.0 (http://www.apache.org/licenses/LICENSE-2.0)",
      long_description=long_description,
      use_scm_version=True,
      zip_safe=True,
      author="HGVS Contributors",
      author_email="reecehart+hgvs@gmail.com",
      description="""HGVS Parser, Formatter, Mapper, Validator""",
      name="hgvs",
      package_data={"hgvs": ["_data/*"]},
      packages=find_packages(),
      scripts=["sbin/hgvs-shell"],
      url="https://bitbucket.org/biocommons/hgvs",
      classifiers=[
          "Development Status :: 3 - Alpha",
          "Intended Audience :: Developers",
          "Intended Audience :: Healthcare Industry",
          "Intended Audience :: Science/Research",
          "License :: OSI Approved :: Apache Software License",
          "Operating System :: OS Independent",
          "Programming Language :: Python :: 2",
          "Programming Language :: Python",
          "Topic :: Database :: Front-Ends",
          "Topic :: Scientific/Engineering :: Bio-Informatics",
          "Topic :: Scientific/Engineering :: Medical Science Apps.",
      ],
      keywords=[
          "bioinformatics",
          "computational biology",
          "genome variants",
          "genome variation",
          "genomic variants",
          "genomic variation",
          "genomics",
          "hgvs",
      ],
      install_requires=[
          "biopython>=1.66",
          "bioutils>=0.1.0",
          "configparser>=3.3.0",
          "parsley",
          "psycopg2>=2.6.1",
          "recordtype>=1.1",
          "requests>=1.0.0",
      ],
      setup_requires=[
          "setuptools_scm",
          "nose",
          "sphinx",
          "sphinx_rtd_theme",
          "wheel",
      ],
      tests_require=[
          "coverage",
          "unicodecsv",
      ], )

<<<<<<< HEAD
# <LICENSE>
# Copyright 2013-2015 HGVS Contributors (https://bitbucket.org/biocommons/hgvs)
# 
# Licensed under the Apache License, Version 2.0 (the "License");
# you may not use this file except in compliance with the License.
# You may obtain a copy of the License at
# 
#     http://www.apache.org/licenses/LICENSE-2.0
# 
# Unless required by applicable law or agreed to in writing, software
# distributed under the License is distributed on an "AS IS" BASIS,
# WITHOUT WARRANTIES OR CONDITIONS OF ANY KIND, either express or implied.
# See the License for the specific language governing permissions and
# limitations under the License.
# </LICENSE>
=======
setup(
    license = 'Apache License 2.0 (http://www.apache.org/licenses/LICENSE-2.0)',
    long_description = long_description,
    use_scm_version = True,
    zip_safe = True,

    author = 'HGVS Contributors',
    author_email = 'reecehart+hgvs@gmail.com',
    description = """HGVS Parser, Formatter, Mapper, Validator""",
    name = "hgvs",
    package_data = {'hgvs': ['_data/*']},
    packages = find_packages(),
    scripts = ['sbin/hgvs-shell'],
    url = 'https://bitbucket.org/biocommons/hgvs',

    classifiers = [
        "Development Status :: 3 - Alpha",
        "Intended Audience :: Developers",
        "Intended Audience :: Healthcare Industry",
        "Intended Audience :: Science/Research",
        "License :: OSI Approved :: Apache Software License",
        "Operating System :: OS Independent",
        "Programming Language :: Python :: 2",
        "Programming Language :: Python",
        "Topic :: Database :: Front-Ends",
        "Topic :: Scientific/Engineering :: Bio-Informatics",
        "Topic :: Scientific/Engineering :: Medical Science Apps.",
    ],

    keywords = [
        'bioinformatics',
        'computational biology',
        'genome variants',
        'genome variation',
        'genomic variants',
        'genomic variation',
        'genomics',
        'hgvs',
    ],

    install_requires = [
        'biopython',
        'bioutils >=0.1.0,<0.2.0',
        'configparser',
        'parsley',
        'psycopg2',
        'recordtype',
        'requests >=1.0.0',
    ],

    setup_requires = [
        'setuptools_scm',
        'nose',
        'sphinx',
        'sphinx_rtd_theme',
        'sphinxcontrib-fulltoc>=1.1',
        'wheel',
    ],

    tests_require = [
        'coverage',
        'unicodecsv',
    ],
)

## <LICENSE>
## Copyright 2014 HGVS Contributors (https://bitbucket.org/biocommons/hgvs)
## 
## Licensed under the Apache License, Version 2.0 (the "License");
## you may not use this file except in compliance with the License.
## You may obtain a copy of the License at
## 
##     http://www.apache.org/licenses/LICENSE-2.0
## 
## Unless required by applicable law or agreed to in writing, software
## distributed under the License is distributed on an "AS IS" BASIS,
## WITHOUT WARRANTIES OR CONDITIONS OF ANY KIND, either express or implied.
## See the License for the specific language governing permissions and
## limitations under the License.
## </LICENSE>
>>>>>>> 752f1fd3
<|MERGE_RESOLUTION|>--- conflicted
+++ resolved
@@ -52,6 +52,7 @@
           "nose",
           "sphinx",
           "sphinx_rtd_theme",
+          "sphinxcontrib-fulltoc>=1.1",
           "wheel",
       ],
       tests_require=[
@@ -59,7 +60,6 @@
           "unicodecsv",
       ], )
 
-<<<<<<< HEAD
 # <LICENSE>
 # Copyright 2013-2015 HGVS Contributors (https://bitbucket.org/biocommons/hgvs)
 # 
@@ -74,86 +74,4 @@
 # WITHOUT WARRANTIES OR CONDITIONS OF ANY KIND, either express or implied.
 # See the License for the specific language governing permissions and
 # limitations under the License.
-# </LICENSE>
-=======
-setup(
-    license = 'Apache License 2.0 (http://www.apache.org/licenses/LICENSE-2.0)',
-    long_description = long_description,
-    use_scm_version = True,
-    zip_safe = True,
-
-    author = 'HGVS Contributors',
-    author_email = 'reecehart+hgvs@gmail.com',
-    description = """HGVS Parser, Formatter, Mapper, Validator""",
-    name = "hgvs",
-    package_data = {'hgvs': ['_data/*']},
-    packages = find_packages(),
-    scripts = ['sbin/hgvs-shell'],
-    url = 'https://bitbucket.org/biocommons/hgvs',
-
-    classifiers = [
-        "Development Status :: 3 - Alpha",
-        "Intended Audience :: Developers",
-        "Intended Audience :: Healthcare Industry",
-        "Intended Audience :: Science/Research",
-        "License :: OSI Approved :: Apache Software License",
-        "Operating System :: OS Independent",
-        "Programming Language :: Python :: 2",
-        "Programming Language :: Python",
-        "Topic :: Database :: Front-Ends",
-        "Topic :: Scientific/Engineering :: Bio-Informatics",
-        "Topic :: Scientific/Engineering :: Medical Science Apps.",
-    ],
-
-    keywords = [
-        'bioinformatics',
-        'computational biology',
-        'genome variants',
-        'genome variation',
-        'genomic variants',
-        'genomic variation',
-        'genomics',
-        'hgvs',
-    ],
-
-    install_requires = [
-        'biopython',
-        'bioutils >=0.1.0,<0.2.0',
-        'configparser',
-        'parsley',
-        'psycopg2',
-        'recordtype',
-        'requests >=1.0.0',
-    ],
-
-    setup_requires = [
-        'setuptools_scm',
-        'nose',
-        'sphinx',
-        'sphinx_rtd_theme',
-        'sphinxcontrib-fulltoc>=1.1',
-        'wheel',
-    ],
-
-    tests_require = [
-        'coverage',
-        'unicodecsv',
-    ],
-)
-
-## <LICENSE>
-## Copyright 2014 HGVS Contributors (https://bitbucket.org/biocommons/hgvs)
-## 
-## Licensed under the Apache License, Version 2.0 (the "License");
-## you may not use this file except in compliance with the License.
-## You may obtain a copy of the License at
-## 
-##     http://www.apache.org/licenses/LICENSE-2.0
-## 
-## Unless required by applicable law or agreed to in writing, software
-## distributed under the License is distributed on an "AS IS" BASIS,
-## WITHOUT WARRANTIES OR CONDITIONS OF ANY KIND, either express or implied.
-## See the License for the specific language governing permissions and
-## limitations under the License.
-## </LICENSE>
->>>>>>> 752f1fd3
+# </LICENSE>