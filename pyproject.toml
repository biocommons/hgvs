--- conflicted
+++ resolved
@@ -15,7 +15,7 @@
   "pre-commit>=3.8",
   "pytest-cov>=4.1",
   "pytest-recording",
-  "pytest>=7.4",
+  "pytest~=7.4",
   "ruff>=0.12",
   "sphinx",
   "sphinx_rtd_theme",
@@ -49,7 +49,6 @@
   "ipython",
   "parsley",
   "psycopg2",
-  "uta-align>=0.3.0",
 ]
 description = "HGVS Parser, Formatter, Mapper, Validator"
 dynamic = ["version"]
@@ -68,29 +67,7 @@
 requires-python = ">=3.11"
 
 [project.optional-dependencies]
-<<<<<<< HEAD
-=======
-dev = [
-  "black",
-  "flake8",
-  "ipython",
-  "isort",
-  "jupyter",
-  "pre-commit ~= 3.4",
-  "pytest ~= 7.4",
-  "pytest-cov",
-  "pytest-recording",
-  "restview",
-  "setuptools",
-  "sphinx",
-  "sphinx_rtd_theme",
-  "sphinxcontrib-fulltoc >= 1.1",
-  "toml-sort",
-  "tox",
-  "vcrpy",
-  "yapf"
-]
->>>>>>> 74d6233a
+align = ["uta-align~=0.3"]
 
 [project.scripts]
 "hgvs-shell" = "hgvs.shell:shell"
