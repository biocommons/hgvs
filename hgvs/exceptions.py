--- conflicted
+++ resolved
@@ -9,41 +9,45 @@
 class HGVSError(Exception):
     pass
 
-<<<<<<< HEAD
+
+class HGVSDataNotAvailableError(HGVSError):
+    pass
+
 
 class HGVSInternalError(HGVSError):
     pass
 
-=======
->>>>>>> dba7c696
-
-class HGVSDataNotAvailableError(HGVSError):
-    pass
-
-class HGVSInternalError(HGVSError):
-    pass
 
 class HGVSInvalidIntervalError(HGVSError):
     pass
 
+
 class HGVSInvalidVariantError(HGVSError):
     pass
+
 
 class HGVSNormalizationError(HGVSError):
     pass
 
+
 class HGVSParseError(HGVSError):
     pass
+
 
 class HGVSUnsupportedOperationError(HGVSError):
     pass
 
 
 class HGVSUsageError(HGVSError):
-    """Exception thrown when client/caller has made an invalid request"""
+    """Exception raised when client/caller has made an invalid request"""
     pass
 
-<<<<<<< HEAD
+
+class HGVSValidationError(HGVSError):
+    """Exception raised when variant is inconsistend or invalid"""
+    pass
+
+
 # <LICENSE>
 # Copyright 2013-2015 HGVS Contributors (https://bitbucket.org/biocommons/hgvs)
 # 
@@ -58,25 +62,4 @@
 # WITHOUT WARRANTIES OR CONDITIONS OF ANY KIND, either express or implied.
 # See the License for the specific language governing permissions and
 # limitations under the License.
-# </LICENSE>
-=======
-class HGVSValidationError(HGVSError):
-    pass
-
-
-## <LICENSE>
-## Copyright 2014 HGVS Contributors (https://bitbucket.org/biocommons/hgvs)
-## 
-## Licensed under the Apache License, Version 2.0 (the "License");
-## you may not use this file except in compliance with the License.
-## You may obtain a copy of the License at
-## 
-##     http://www.apache.org/licenses/LICENSE-2.0
-## 
-## Unless required by applicable law or agreed to in writing, software
-## distributed under the License is distributed on an "AS IS" BASIS,
-## WITHOUT WARRANTIES OR CONDITIONS OF ANY KIND, either express or implied.
-## See the License for the specific language governing permissions and
-## limitations under the License.
-## </LICENSE>
->>>>>>> dba7c696
+# </LICENSE>