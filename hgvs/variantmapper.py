# -*- coding: utf-8 -*-
from __future__ import absolute_import, division, print_function, unicode_literals

import copy

from Bio.Seq import Seq
from bioutils.accessions import primary_assembly_accessions
from bioutils.sequences import reverse_complement
import recordtype

import hgvs.exceptions
import hgvs.location
import hgvs.posedit
import hgvs.transcriptmapper
import hgvs.utils.altseq_to_hgvsp as altseq_to_hgvsp
import hgvs.utils.altseqbuilder as altseqbuilder
import hgvs.variant

from hgvs.decorators.lru_cache import lru_cache

class VariantMapper(object):
    """Maps HGVS variants to and from g., n., r., c., and p. representations.
    All methods require and return objects of type :class:`hgvs.variant.SequenceVariant`.

<<<<<<< HEAD
class VariantMapper(object):
    """
    Maps HGVS variants to and from g., r., c., and p. representations.
    All methods require and return objects of type :class:`hgvs.variant.SequenceVariant`.
=======
    g --acgtatgcac--gtctagacgt--      --acgtatgcac--gtctagacgt--      --acgtatgcac--gtctagacgt--
            \     \/     /                  \     \/     /                  \     \/     /      
    c  --acgtATGCACGTCTAGacgt--     n  --acgtatgcacgtctagacgt--     r  --acguaugcacgucuagacgu-- 
            |1           |               1                               1
    p        MetHisValTer

    g <-> c, n, r projections are similar in that c, n, and r variants
    may use intronic coordinates. There are two essential differences
    that distinguish the three intermediate sequences::

    1) In n and r variants, position 1 is the sequence start; in c
    variants, 1 is the transcription start site.
    2) In n and c variants, sequences are DNA; in r. variants,
    sequences are RNA.

    Therefore, this this code uses g<->n as the core transformation
    between genomic and c, n, and r variants: All c<->g and r<->g
    transformations use n<->g after accounting for the above
    differences. For example, c->g accounts for the transcription
    start site offset, then calls n->g.

>>>>>>> a1ad4f00
    """

    def __init__(self, hdp):
        self.hdp = hdp

<<<<<<< HEAD
    def g_to_c(self, var_g, tx_ac, alt_aln_method='splign'):
        """Given a genomic (g.) parsed HGVS variant, return a transcript (c.) variant on the specified transcript using
        the specified alignment method (default is 'splign' from NCBI).
=======
    # ############################################################################
    # g <-> n
    def g_to_n(self, var_g, tx_ac, alt_aln_method='splign'):
        """Given a parsed g. variant, return a n. variant on the specified
        transcript using the specified alignment method (default is
        'splign' from NCBI).
>>>>>>> a1ad4f00

        :param hgvs.variant.SequenceVariant var_g: a variant object
        :param str tx_ac: a transcript accession (e.g., NM_012345.6 or ENST012345678)
        :param str alt_aln_method: the alignment method; valid values depend on data source
        :returns: variant object (:class:`hgvs.variant.SequenceVariant`) using transcript (n.) coordinates
        :raises hgvs.exceptions.HGVSInvalidVariantError: if var_g is not of type 'g'

        """

        if not (var_g.type == 'g'):
            raise hgvs.exceptions.HGVSInvalidVariantError('Expected a g. variant; got ' + str(var_g))
        tm = self._fetch_TranscriptMapper(tx_ac=tx_ac, alt_ac=var_g.ac, alt_aln_method=alt_aln_method)
        pos_n = tm.g_to_n(var_g.posedit.pos)
        edit_n = self._convert_edit_check_strand(tm.strand, var_g.posedit.edit)
        var_n = hgvs.variant.SequenceVariant(ac=tx_ac,
                                             type='n',
                                             posedit=hgvs.posedit.PosEdit(pos_n, edit_n))
        return var_n

    def n_to_g(self, var_n, alt_ac, alt_aln_method='splign'):
        """Given a parsed n. variant, return a g. variant on the specified
        transcript using the specified alignment method (default is
        'splign' from NCBI).

        :param hgvs.variant.SequenceVariant var_n: a variant object
        :param str alt_ac: a reference sequence accession (e.g., NC_000001.11)
        :param str alt_aln_method: the alignment method; valid values depend on data source
        :returns: variant object (:class:`hgvs.variant.SequenceVariant`)
        :raises hgvs.exceptions.HGVSInvalidVariantError: if var_n is not of type 'n'

        """

        if not (var_n.type == 'n'):
            raise hgvs.exceptions.HGVSInvalidVariantError('Expected a n. variant; got ' + str(var_n))
        tm = self._fetch_TranscriptMapper(tx_ac=var_n.ac, alt_ac=alt_ac, alt_aln_method=alt_aln_method)
        pos_g = tm.n_to_g(var_n.posedit.pos)
        edit_g = self._convert_edit_check_strand(tm.strand, var_n.posedit.edit)
        var_g = hgvs.variant.SequenceVariant(ac=alt_ac,
                                             type='g',
                                             posedit=hgvs.posedit.PosEdit(pos_g, edit_g) )
        return var_g


    # ############################################################################
    # g <-> c
    def g_to_c(self, var_g, tx_ac, alt_aln_method='splign'):
        """Given a parsed g. variant, return a c. variant on the specified
        transcript using the specified alignment method (default is
        'splign' from NCBI).

        :param hgvs.variant.SequenceVariant var_g: a variant object
        :param str tx_ac: a transcript accession (e.g., NM_012345.6 or ENST012345678)
        :param str alt_aln_method: the alignment method; valid values depend on data source
        :returns: variant object (:class:`hgvs.variant.SequenceVariant`) using CDS coordinates
        :raises hgvs.exceptions.HGVSInvalidVariantError: if var_g is not of type 'g'

        """

        

        if not (var_g.type == 'g'):
            raise hgvs.exceptions.HGVSInvalidVariantError('Expected a g. variant; got ' + str(var_g))

        tm = self._fetch_TranscriptMapper(tx_ac=tx_ac, alt_ac=var_g.ac, alt_aln_method=alt_aln_method)
        pos_c = tm.g_to_c(var_g.posedit.pos)
        edit_c = self._convert_edit_check_strand(tm.strand, var_g.posedit.edit)
        var_c = hgvs.variant.SequenceVariant(ac=tx_ac,
                                             type='c',
                                             posedit=hgvs.posedit.PosEdit(pos_c, edit_c))
        return var_c

    def c_to_g(self, var_c, alt_ac, alt_aln_method='splign'):
        """Given a parsed c. variant, return a g. variant on the specified
        transcript using the specified alignment method (default is
        'splign' from NCBI).

        :param hgvs.variant.SequenceVariant var_c: a variant object
        :param str alt_ac: a reference sequence accession (e.g., NC_000001.11)
        :param str alt_aln_method: the alignment method; valid values depend on data source
        :returns: variant object (:class:`hgvs.variant.SequenceVariant`)
        :raises hgvs.exceptions.HGVSInvalidVariantError: if var_c is not of type 'c'

        """

        if not (var_c.type == 'c'):
            raise hgvs.exceptions.HGVSInvalidVariantError('Expected a cDNA (c.); got ' + str(var_c))

        tm = self._fetch_TranscriptMapper(tx_ac=var_c.ac, alt_ac=alt_ac, alt_aln_method=alt_aln_method)

        pos_g = tm.c_to_g(var_c.posedit.pos)
        edit_g = self._convert_edit_check_strand(tm.strand, var_c.posedit.edit)

        var_g = hgvs.variant.SequenceVariant(ac=alt_ac,
                                             type='g',
                                             posedit=hgvs.posedit.PosEdit(pos_g, edit_g))
        return var_g


    # ############################################################################
    # c <-> n
    # TODO: Identify use case for this code
    def c_to_n(self, var_c):
        """Given a parsed c. variant, return a n. variant on the specified
        transcript using the specified alignment method (default is
        'transcript' indicating a self alignment).

        :param hgvs.variant.SequenceVariant var_c: a variant object
        :returns: variant object (:class:`hgvs.variant.SequenceVariant`)
        :raises hgvs.exceptions.HGVSInvalidVariantError: if var_c is not of type 'c'

        """

        if not (var_c.type == 'c'):
            raise hgvs.exceptions.HGVSInvalidVariantError('Expected a cDNA (c.); got ' + str(var_c))

        tm = self._fetch_TranscriptMapper(tx_ac=var_c.ac, alt_ac=var_c.ac, alt_aln_method='transcript')
        pos_n = tm.c_to_n(var_c.posedit.pos)

        # not necessary to check strand
        if isinstance(var_c.posedit.edit, hgvs.edit.NARefAlt) or isinstance(var_c.posedit.edit, hgvs.edit.Dup):
            edit_type = type(var_c.posedit.edit)
            edit_n = self._replace_T(edit_type(edit=var_c.posedit.edit))
        else:
            raise NotImplementedError('Only NARefAlt/Dup types are currently implemented')

        var_n = hgvs.variant.SequenceVariant(ac=var_c.ac,
                                             type='n',
                                             posedit=hgvs.posedit.PosEdit(pos_n, edit_n))
        return var_n

    def n_to_c(self, var_n):
        """Given a parsed n. variant, return a c. variant on the specified
        transcript using the specified alignment method (default is
        'transcript' indicating a self alignment).

        :param hgvs.variant.SequenceVariant var_n: a variant object
        :returns: variant object (:class:`hgvs.variant.SequenceVariant`)
        :raises hgvs.exceptions.HGVSInvalidVariantError: if var_n is not of type 'n'

        """

        if not (var_n.type == 'n'):
            raise hgvs.exceptions.HGVSInvalidVariantError('Expected n. variant; got ' + str(var_n))

        tm = self._fetch_TranscriptMapper(tx_ac=var_n.ac, alt_ac=var_n.ac, alt_aln_method='transcript')
        pos_c = tm.n_to_c(var_n.posedit.pos)

        # not necessary to check strand
        if isinstance(var_n.posedit.edit, hgvs.edit.NARefAlt) or isinstance(var_n.posedit.edit, hgvs.edit.Dup):
            edit_type = type(var_n.posedit.edit)
        else:
            raise NotImplementedError('Only NARefAlt types are currently implemented')

        var_c = hgvs.variant.SequenceVariant(ac=var_n.ac,
                                             type='c',
                                             posedit=hgvs.posedit.PosEdit(pos_c, edit_c))
        return var_c


    # ############################################################################
    # c -> p
    # TODO: c_to_p needs refactoring
    def c_to_p(self, var_c, pro_ac=None):
        """
        Converts a c. SequenceVariant to a p. SequenceVariant on the specified protein accession
        Author: Rudy Rico

        :param SequenceVariant var_c: hgvsc tag
        :param str pro_ac: protein accession
        :rtype: hgvs.variant.SequenceVariant

        """

        class RefTranscriptData(recordtype.recordtype('RefTranscriptData',
                                                      ['transcript_sequence', 'aa_sequence',
                                                       'cds_start', 'cds_stop', 'protein_accession'])):

            @classmethod
            def setup_transcript_data(cls, hdp, tx_ac, pro_ac):
                """helper for generating RefTranscriptData from for c_to_p"""
                tx_info = hdp.get_tx_identity_info(var_c.ac)
                tx_seq = hdp.fetch_seq(tx_ac)

                if tx_info is None or tx_seq is None:
                    raise hgvs.exceptions.HGVSError("Missing transcript data for accession: {}".format(tx_ac))

                # use 1-based hgvs coords
                cds_start = tx_info['cds_start_i'] + 1
                cds_stop = tx_info['cds_end_i']

                # padding list so biopython won't complain during the conversion
                tx_seq_to_translate = tx_seq[cds_start - 1:cds_stop]
                if len(tx_seq_to_translate) % 3 != 0:
                    ''.join(list(tx_seq_to_translate).extend(['N'] * ((3 - len(tx_seq_to_translate) % 3) % 3)))

                tx_seq_cds = Seq(tx_seq_to_translate)
                protein_seq = str(tx_seq_cds.translate())

                if pro_ac is None:
                    # get_acs... will always return at least the MD5_ accession
                    pro_ac = (hdp.get_pro_ac_for_tx_ac(tx_ac)
                              or hdp.get_acs_for_protein_seq(protein_seq)[0])
    
                transcript_data = RefTranscriptData(tx_seq, protein_seq, cds_start,
                                                    cds_stop, pro_ac)

                return transcript_data

        if not (var_c.type == 'c'):
            raise hgvs.exceptions.HGVSInvalidVariantError('Expected a cDNA (c.); got ' + str(var_c))

        reference_data = RefTranscriptData.setup_transcript_data(self.hdp, var_c.ac, pro_ac)
        builder = altseqbuilder.AltSeqBuilder(var_c, reference_data)

        # TODO - handle case where you get 2+ alt sequences back; currently get list of 1 element
        # loop structure implemented to handle this, but doesn't really do anything currently.
        all_alt_data = builder.build_altseq()

        var_ps = []
        for alt_data in all_alt_data:
            builder = altseq_to_hgvsp.AltSeqToHgvsp(reference_data, alt_data)
            var_p = builder.build_hgvsp()
            var_ps.append(var_p)

        var_p = var_ps[0]

        return var_p



    ############################################################################
    ## Internal methods

    @lru_cache(maxsize=128)
    def _fetch_TranscriptMapper(self, tx_ac, alt_ac, alt_aln_method):
        """
        Get a new TranscriptMapper for the given transcript accession (ac),
        possibly caching the result.
        """
        return hgvs.transcriptmapper.TranscriptMapper(self.hdp, tx_ac=tx_ac, alt_ac=alt_ac,
                                                      alt_aln_method=alt_aln_method)

    @staticmethod
    def _replace_T(edit):
        if isinstance(edit, hgvs.edit.NARefAlt):
            if edit.ref:
                edit.ref = edit.ref.replace('T', 'U').replace('t', 'u')
            if edit.alt:
                edit.alt = edit.alt.replace('T', 'U').replace('t', 'u')
        elif isinstance(edit, hgvs.edit.Dup):
            if edit.seq:
                edit.seq = edit.seq.replace('T', 'U').replace('t', 'u')
        return edit

    @staticmethod
    def _replace_U(edit):
        if isinstance(edit, hgvs.edit.NARefAlt):
            if edit.ref:
                edit.ref = edit.ref.replace('U', 'T').replace('u', 't')
            if edit.alt:
                edit.alt = edit.alt.replace('U', 'T').replace('u', 't')
        elif isinstance(edit, hgvs.edit.Dup):
            if edit.seq:
                edit.seq = edit.seq.replace('U', 'T').replace('u', 't')
        return edit

    @staticmethod
    def _convert_edit_check_strand(strand, edit_in):
        """
        Convert an edit from one type to another, based on the stand and type
        """
        if isinstance(edit_in, hgvs.edit.NARefAlt):
            if strand == 1:
                edit_out = copy.deepcopy(edit_in)
            else:
                try:
                    # if smells like an int, do nothing
                    # TODO: should use ref_n, right?
                    int(edit_in.ref)
                    ref = edit_in.ref
                except (ValueError, TypeError):
                    ref = reverse_complement(edit_in.ref)
                edit_out = hgvs.edit.NARefAlt(
                    ref = ref,
                    alt = reverse_complement(edit_in.alt),
                )
        elif isinstance(edit_in, hgvs.edit.Dup):
            if strand == 1:
                edit_out = copy.deepcopy(edit_in)
            else:
                edit_out = hgvs.edit.Dup(
                    seq = reverse_complement(edit_in.seq)
                )
        else:
            raise NotImplementedError('Only NARefAlt/Dup types are currently implemented')
        return edit_out




class EasyVariantMapper(VariantMapper):
    """Provides simplified variant mapping for a single assembly and
    transcript-reference alignment method.
    
    EasyVariantMapper is instantiated with a primary_assembly and
    alt_aln_method. These enable the following conveniences over
    VariantMapper:

    * The primary assembly and alignment method are used to
      automatically select an appropriate chromosomal reference
      sequence when mapping from a transcript to a genome (i.e.,
      c_to_g(...) and n_to_g(...)).

    * A new method, relevant_trancripts(g_variant), returns a list of
      transcript accessions available for the specified variant. These
      accessions are candidates mapping from genomic to trancript
      coordinates (i.e., g_to_c(...) and g_to_n(...)).

    [tests occur in module doc (rather than in method doc) to use a
    single db connection]

    IMPORTANT: Callers should be prepared to catch HGVSError
    exceptions. These will be thrown whenever a transcript maps
    ambiguously to a chromosome, such as for pseudoautosomal region
    transcripts.
    """

    def __init__(self, hdp, primary_assembly='GRCh37', alt_aln_method='splign'):
        super(EasyVariantMapper, self).__init__(hdp=hdp)
        self.primary_assembly = primary_assembly
        self.alt_aln_method = alt_aln_method
        self.primary_assembly_accessions = set(primary_assembly_accessions[primary_assembly])

    def g_to_c(self, var_g, tx_ac): 
        return super(EasyVariantMapper, self).g_to_c(var_g, tx_ac, alt_aln_method=self.alt_aln_method)

    def g_to_n(self, var_g, tx_ac): 
        return super(EasyVariantMapper, self).g_to_n(var_g, tx_ac, alt_aln_method=self.alt_aln_method)

    def c_to_g(self, var_c): 
        alt_ac = self._alt_ac_for_tx_ac(var_c.ac)
        return super(EasyVariantMapper, self).c_to_g(var_c, alt_ac, alt_aln_method=self.alt_aln_method)

    def n_to_g(self, var_n): 
        alt_ac = self._alt_ac_for_tx_ac(var_n.ac)
        return super(EasyVariantMapper, self).n_to_g(var_n, alt_ac, alt_aln_method=self.alt_aln_method)

    def c_to_n(self, var_c): 
        return super(EasyVariantMapper, self).c_to_n(var_c)

    def n_to_c(self, var_n): 
        return super(EasyVariantMapper, self).n_to_c(var_n)

    def c_to_p(self, var_c): 
        return super(EasyVariantMapper, self).c_to_p(var_c)

    def relevant_transcripts(self, var_g):
        """return list of transcripts accessions (strings) for given variant,
        selected by genomic overlap"""
        tx = self.hdp.get_tx_for_region(var_g.ac,
                                        self.alt_aln_method,
                                        var_g.posedit.pos.start.base,
                                        var_g.posedit.pos.end.base)
        return [e['tx_ac'] for e in tx]

    def _alt_ac_for_tx_ac(self, tx_ac):
        """return chromosomal accession for given transcript accession (and
        the primary_assembly and aln_method setting used to
        instantiate this EasyVariantMapper)

        """
        alt_acs = [e['alt_ac'] 
                   for e in self.hdp.get_tx_mapping_options(tx_ac)
                   if e['alt_aln_method'] == self.alt_aln_method
                   and e['alt_ac'] in self.primary_assembly_accessions]
        if len(alt_acs) > 1:
            raise hgvs.exceptions.HGVSError("Multiple chromosomal alignments for {tx_ac} in {pa}"
                                            "using {am} (likely paralog or pseudoautosomal region)".format(
                                                tx_ac=tx_ac, pa=self.primary_assembly, am=self.alt_aln_method))
        if len(alt_acs) == 0:
            raise hgvs.exceptions.HGVSError("No alignments for {tx_ac} in {pa} using {am}".format(
                tx_ac=tx_ac, pa=self.primary_assembly, am=self.alt_aln_method))
        return alt_acs[0]       # exactly one remains



## <LICENSE>
## Copyright 2014 HGVS Contributors (https://bitbucket.org/biocommons/hgvs)
## 
## Licensed under the Apache License, Version 2.0 (the "License");
## you may not use this file except in compliance with the License.
## You may obtain a copy of the License at
## 
##     http://www.apache.org/licenses/LICENSE-2.0
## 
## Unless required by applicable law or agreed to in writing, software
## distributed under the License is distributed on an "AS IS" BASIS,
## WITHOUT WARRANTIES OR CONDITIONS OF ANY KIND, either express or implied.
## See the License for the specific language governing permissions and
## limitations under the License.
## </LICENSE><|MERGE_RESOLUTION|>--- conflicted
+++ resolved
@@ -22,12 +22,6 @@
     """Maps HGVS variants to and from g., n., r., c., and p. representations.
     All methods require and return objects of type :class:`hgvs.variant.SequenceVariant`.
 
-<<<<<<< HEAD
-class VariantMapper(object):
-    """
-    Maps HGVS variants to and from g., r., c., and p. representations.
-    All methods require and return objects of type :class:`hgvs.variant.SequenceVariant`.
-=======
     g --acgtatgcac--gtctagacgt--      --acgtatgcac--gtctagacgt--      --acgtatgcac--gtctagacgt--
             \     \/     /                  \     \/     /                  \     \/     /      
     c  --acgtATGCACGTCTAGacgt--     n  --acgtatgcacgtctagacgt--     r  --acguaugcacgucuagacgu-- 
@@ -49,24 +43,17 @@
     differences. For example, c->g accounts for the transcription
     start site offset, then calls n->g.
 
->>>>>>> a1ad4f00
     """
 
     def __init__(self, hdp):
         self.hdp = hdp
 
-<<<<<<< HEAD
-    def g_to_c(self, var_g, tx_ac, alt_aln_method='splign'):
-        """Given a genomic (g.) parsed HGVS variant, return a transcript (c.) variant on the specified transcript using
-        the specified alignment method (default is 'splign' from NCBI).
-=======
     # ############################################################################
     # g <-> n
     def g_to_n(self, var_g, tx_ac, alt_aln_method='splign'):
         """Given a parsed g. variant, return a n. variant on the specified
         transcript using the specified alignment method (default is
         'splign' from NCBI).
->>>>>>> a1ad4f00
 
         :param hgvs.variant.SequenceVariant var_g: a variant object
         :param str tx_ac: a transcript accession (e.g., NM_012345.6 or ENST012345678)
