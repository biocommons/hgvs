# -*- coding: utf-8 -*-
<<<<<<< HEAD
"""Representation of edit operations in HGVS variants
=======
from __future__ import absolute_import, division, print_function, unicode_literals

"""hgvs.edit -- representation of edit operations in HGVS variants
>>>>>>> dba7c696

NARefAlt and AARefAlt are abstractions of several major variant
types.  They are distinguished by whether the ref and alt elements
of the structure.  The HGVS grammar for NA and AA are subtly
different (e.g., the ref AA in a protein substitution is part of the
location).

"""

from __future__ import absolute_import, division, print_function, unicode_literals

import recordtype

from bioutils.sequences import aa_to_aa1, aa1_to_aa3

from hgvs.exceptions import HGVSError, HGVSUnsupportedOperationError
from hgvs.decorators import deprecated


class Edit(object):
    def _del_ins_lengths(self, ilen):
        raise HGVSUnsupportedOperationError("internal function _del_ins_lengths not implemented for this variant type")
    pass


class NARefAlt(Edit, recordtype.recordtype("NARefAlt", [("ref", None), ("alt", None), ("uncertain", False)])):
    """
    represents substitutions, deletions, insertions, and indels.

    :ivar ref: reference sequence or length
    :ivar alt: alternate sequence
    :ivar uncertain: boolean indicating whether the variant is uncertain/undetermined
    """

    def __init__(self, ref=None, alt=None, uncertain=False, edit=None):
        if edit:
            ref = edit.ref
            alt = edit.alt
            uncertain = edit.uncertain
        super(NARefAlt, self).__init__(ref=ref, alt=alt, uncertain=uncertain)

    @property
    def ref_s(self):
        """
        returns a string representing the ref sequence, if it is not None and smells like a sequence

        >>> NARefAlt("ACGT").ref_s
        u'ACGT'
        >>> NARefAlt("7").ref_s
        >>> NARefAlt(7).ref_s

        """
        return self.ref if (isinstance(self.ref, basestring) and self.ref and self.ref[0] in "ACGTUN") else None

    @property
    def ref_n(self):
        """
        returns an integer, either from the `ref` instance variable if it"s a number, or the length of
        ref if it"s a string, or None otherwise

        >>> NARefAlt("ACGT").ref_n
        4
        >>> NARefAlt("7").ref_n
        7
        >>> NARefAlt(7).ref_n
        7

        """
        try:
            return int(self.ref)
        except ValueError:
            return len(self.ref) if self.ref else None

    def __str__(self):
        if self.ref is None and self.alt is None:
            raise HGVSError("RefAlt: ref and alt sequences are both undefined")

        # subst and delins
        if self.ref is not None and self.alt is not None:
            if self.ref == self.alt:
                s = "="
            elif len(self.alt) == 1 and len(self.ref) == 1 and not self.ref.isdigit():    # don't turn del5insT into 5>T
                s = "{self.ref}>{self.alt}".format(self=self)
            else:
                s = "del{self.ref}ins{self.alt}".format(self=self)
        # del case
        elif self.ref is not None:
            s = "del{self.ref}".format(self=self)

        # ins case
        else:    # self.alt is not None
            s = "ins{self.alt}".format(self=self)

        return "(" + s + ")" if self.uncertain else s

    def _set_uncertain(self):
        """sets the uncertain flag to True; used primarily by the HGVS grammar

        :returns: self
        """
        self.uncertain = True
        return self


    @property
    def type(self):
        """return the type of this Edit

        :returns: edit type (str)
        """
        if self.ref is not None and self.alt is not None:
            if self.ref == self.alt:
                edit_type = "identity"
            elif len(self.alt) == 1 and len(self.ref) == 1 and not self.ref.isdigit():
                edit_type = "sub"
            else:
                edit_type = "delins"
        elif self.ref is not None:
            edit_type = "del"
        else:
            edit_type = "ins"
        return edit_type


<<<<<<< HEAD
class AARefAlt(Edit, recordtype.recordtype("AARefAlt", [("ref", None), ("alt", None), ("uncertain", False)])):
=======
    def _del_ins_lengths(self, ilen):
        """returns (del_len, ins_len).
        Unspecified ref or alt returns None for del_len or ins_len respectively.
        """
        del_len = 0 if self.ref is None else ilen
        ins_len = 0 if self.alt is None else len(self.alt)
        return (del_len, ins_len)


class AARefAlt(Edit, recordtype.recordtype('AARefAlt', [('ref', None), ('alt', None), ('uncertain', False)])):
>>>>>>> dba7c696
    def __init__(self, ref, alt, uncertain=False):
        super(AARefAlt, self).__init__(ref=aa_to_aa1(ref), alt=aa_to_aa1(alt), uncertain=uncertain)

    def __str__(self):
        if self.ref is None and self.alt is None:
            # raise HGVSError("RefAlt: ref and alt sequences are both undefined")
            return "="

        # subst and delins
        if self.ref is not None and self.alt is not None:
            if self.ref == self.alt:
                s = "="
            elif len(self.ref) == 1 and len(self.alt) == 1:
                s = aa1_to_aa3(self.alt)
            else:
                s = "delins{alt}".format(alt=aa1_to_aa3(self.alt))

        # del case
        elif self.ref is not None and self.alt is None:
            s = "del"

        # ins case
        elif self.ref is None and self.alt is not None:
            s = "ins{alt}".format(alt=aa1_to_aa3(self.alt))

        else:
            raise RuntimeError("Should not be here")

        return "(" + s + ")" if self.uncertain else s

    def _set_uncertain(self):
        """sets the uncertain flag to True; used primarily by the HGVS grammar

        :returns: self
        """
        self.uncertain = True
        return self

    @property
    def type(self):
        """return the type of this Edit

        :returns: edit type (str)
        """
        if self.ref is not None and self.alt is not None:
            if self.ref == self.alt:
                edit_type = "identity"
            elif len(self.ref) == 1 and len(self.alt) == 1:
                edit_type = "sub"
            else:
                edit_type = "delins"
        elif self.ref is not None and self.alt is None:
            edit_type = "del"
        elif self.ref is None and self.alt is not None:
            edit_type = "ins"
        return edit_type

    def _del_ins_lengths(self, ilen):
        """returns (del_len, ins_len).
        Unspecified ref or alt returns None for del_len or ins_len respectively.
        """
        del_len = 0 if (self.ref is None or self.alt == "") else ilen
        ins_len = 0 if self.alt is None else len(self.alt)
        return (del_len, ins_len)


class AASub(AARefAlt):
    def __str__(self):
        s = aa1_to_aa3(self.alt) if self.alt != "?" else self.alt
        return "(" + s + ")" if self.uncertain else s

    @property
    def type(self):
        """return the type of this Edit

        :returns: edit type (str)
        """
        return "sub"


class AAFs(Edit, recordtype.recordtype("AAFs", [("ref", None), ("alt", None), ("length", None), ("uncertain", False)])):
    def __init__(self, ref, alt, length=None, uncertain=False):
        super(AAFs, self).__init__(ref=aa_to_aa1(ref), alt=aa_to_aa1(alt), length=length, uncertain=uncertain)

    def __str__(self):
        st_length = self.length or ""
        s = "{alt}fsTer{length}".format(alt=aa1_to_aa3(self.alt), length=st_length)
        return "(" + s + ")" if self.uncertain else s

    def _set_uncertain(self):
        """sets the uncertain flag to True; used primarily by the HGVS grammar

        :returns: self
        """
        self.uncertain = True
        return self

    @property
    def type(self):
        """return the type of this Edit

        :returns: edit type (str)
        """
        return "fs"


class AAExt(Edit, recordtype.recordtype("AAExt", [("ref", None), ("alt", None), ("aaterm", None), ("length", None),
                                                  ("uncertain", False)])):
    def __init__(self, ref, alt, aaterm=None, length=None, uncertain=False):
        super(AAExt, self).__init__(ref=aa_to_aa1(ref),
                                    alt=aa_to_aa1(alt),
                                    aaterm=aa_to_aa1(aaterm),
                                    length=length,
                                    uncertain=uncertain)

    def __str__(self):
        st_alt = self.alt or ""
        st_aaterm = self.aaterm or ""
        st_length = self.length or ""
        s = "{alt}ext{term}{length}".format(alt=aa1_to_aa3(st_alt), term=aa1_to_aa3(st_aaterm), length=st_length)
        return "(" + s + ")" if self.uncertain else s

    def _set_uncertain(self):
        """sets the uncertain flag to True; used primarily by the HGVS grammar

        :returns: self
        """
        self.uncertain = True
        return self

    @property
    def type(self):
        """return the type of this Edit

        :returns: edit type (str)
        """
        return "ext"

    def _del_ins_lengths(self, ilen):
        """returns (del_len, ins_len).
        Unspecified ref or alt returns None for del_len or ins_len respectively.
        """
        return (0, abs(self.length))



class Dup(Edit, recordtype.recordtype("Dup", [("ref", None), ("uncertain", False)])):
    def __init__(self, ref=None, uncertain=False, edit=None):
        if edit:
            ref = edit.ref
            uncertain = edit.uncertain
        super(Dup, self).__init__(ref=ref, uncertain=uncertain)

    def __str__(self):
        return "dup" + (self.ref or "")

    def _set_uncertain(self):
        """sets the uncertain flag to True; used primarily by the HGVS grammar

        :returns: self
        """
        self.uncertain = True
        return self

    @property
    def type(self):
        """return the type of this Edit

        :returns: edit type (str)
        """
        return "dup"

    @property
    @deprecated("use ref property instead")
    def seq(self):
        return self.ref

    def _del_ins_lengths(self, ilen):
        """returns (del_len, ins_len).
        Unspecified ref or alt returns None for del_len or ins_len respectively.
        """
        if self.ref is not None and self.ref != "":
            assert len(self.ref) == ilen
        return (0, ilen)



class Repeat(Edit, recordtype.recordtype("Repeat", [("ref", None), ("min", None), ("max", None),
                                                    ("uncertain", False)])):
    def __str__(self):
        if self.min > self.max:
            raise HGVSError("Repeat min count must be less than or equal to max count")
        if self.min == self.max:
            return "{self.ref}[{self.min}]".format(self=self)
        return "{self.ref}({self.min}_{self.max})".format(self=self)

    def _set_uncertain(self):
        """sets the uncertain flag to True; used primarily by the HGVS grammar

        :returns: self
        """
        self.uncertain = True
        return self

    @property
    def type(self):
        """return the type of this Edit

        :returns: edit type (str)
        """
        return "repeat"

    @property
    @deprecated("use ref property instead")
    def seq(self):
        return self.ref


class NACopy(Edit, recordtype.recordtype("NACopy", ["copy", ("uncertain", False)])):
    """Represent copy number variants (Invitae-specific use)

    This class is intended for Invitae use only and does not represent
    a standard HGVS concept. The class may be changed, moved, or
    removed without notice.

    """

    def __str__(self):
        s = "copy{}".format(self.copy)
        return "(" + s + ")" if self.uncertain else s

    def _set_uncertain(self):
        """sets the uncertain flag to True; used primarily by the HGVS grammar

        :returns: self
        """
        self.uncertain = True
        return self

    @property
    def type(self):
        """return the type of this Edit

        :returns: edit type (str)
        """
        return "copy"

    def _del_ins_lengths(self, ilen):
        """returns (del_len, ins_len).
        Unspecified ref or alt returns None for del_len or ins_len respectively.
        """
        return (0, ilen * self.copy)



class NADupN(Edit, recordtype.recordtype("NADupN", ["n", ("uncertain", False)])):
    def __str__(self):
        s = "dup{}".format(self.n)
        return "(" + s + ")" if self.uncertain else s

    def _set_uncertain(self):
        """sets the uncertain flag to True; used primarily by the HGVS grammar

        :returns: self
        """
        self.uncertain = True
        return self

    @property
    def type(self):
        """return the type of this Edit

        :returns: edit type (str)
        """
        return "dupn"

    def _del_ins_lengths(self, ilen):
        """returns (del_len, ins_len).
        Unspecified ref or alt returns None for del_len or ins_len respectively.
        """
        return (0, ilen * self.n)



class Inv(Edit, recordtype.recordtype("Inv", [("ref", None), ("uncertain", False)])):
    """Inversion
    """

    def __init__(self, ref=None, uncertain=False, edit=None):
        if edit:
            ref = edit.ref
            uncertain = edit.uncertain
        super(Inv, self).__init__(ref=ref, uncertain=uncertain)

    def __str__(self):
        return "inv" + (self.ref or "")

    def _set_uncertain(self):
        """sets the uncertain flag to True; used primarily by the HGVS grammar

        :returns: self
        """
        self.uncertain = True
        return self

    @property
    def ref_s(self):
        return self.ref if (isinstance(self.ref, basestring) and self.ref and self.ref[0] in "ACGTUN") else None

    @property
    def ref_n(self):
        """
        returns an integer, either from the `seq` instance variable if it's a number,
        or None otherwise
        """
        try:
            return int(self.ref)
        except ValueError:
            return None

    @property
    def type(self):
        """return the type of this Edit

        :returns: edit type (str)
        """
        return "inv"

    def _del_ins_lengths(self, ilen):
        """returns (del_len, ins_len).
        Unspecified ref or alt returns None for del_len or ins_len respectively.
        """
        return (ilen, ilen)


class Conv(Edit, recordtype.recordtype("Conv", [("from_ac", None), ("from_type", None), ("from_pos", None),
                                                ("uncertain", False)])):
    """Conversion
    """

    def __init__(self, from_ac=None, from_type=None, from_pos=None, uncertain=False, edit=None):
        if edit:
            from_ac = edit.from_ac
            from_type = edit.from_type
            from_pos = edit.from_pos
            uncertain = edit.uncertain
        super(Conv, self).__init__(from_ac=from_ac, from_type=from_type, from_pos=from_pos, uncertain=uncertain)

    def __str__(self):
        if self.from_ac and self.from_type and self.from_pos:
            s = "con{self.from_ac}:{self.from_type}.{self.from_pos}".format(self=self)
        else:
            s = "con"
        return "(" + s + ")" if self.uncertain else s

    def _set_uncertain(self):
        """sets the uncertain flag to True; used primarily by the HGVS grammar

        :returns: self
        """
        self.uncertain = True
        return self

    @property
    def type(self):
        """return the type of this Edit

        :returns: edit type (str)
        """
        return "con"


if __name__ == "__main__":
    import doctest
    doctest.testmod()

# <LICENSE>
# Copyright 2013-2015 HGVS Contributors (https://bitbucket.org/biocommons/hgvs)
# 
# Licensed under the Apache License, Version 2.0 (the "License");
# you may not use this file except in compliance with the License.
# You may obtain a copy of the License at
# 
#     http://www.apache.org/licenses/LICENSE-2.0
# 
# Unless required by applicable law or agreed to in writing, software
# distributed under the License is distributed on an "AS IS" BASIS,
# WITHOUT WARRANTIES OR CONDITIONS OF ANY KIND, either express or implied.
# See the License for the specific language governing permissions and
# limitations under the License.
# </LICENSE><|MERGE_RESOLUTION|>--- conflicted
+++ resolved
@@ -1,11 +1,5 @@
 # -*- coding: utf-8 -*-
-<<<<<<< HEAD
 """Representation of edit operations in HGVS variants
-=======
-from __future__ import absolute_import, division, print_function, unicode_literals
-
-"""hgvs.edit -- representation of edit operations in HGVS variants
->>>>>>> dba7c696
 
 NARefAlt and AARefAlt are abstractions of several major variant
 types.  They are distinguished by whether the ref and alt elements
@@ -108,7 +102,6 @@
         """
         self.uncertain = True
         return self
-
 
     @property
     def type(self):
@@ -130,9 +123,6 @@
         return edit_type
 
 
-<<<<<<< HEAD
-class AARefAlt(Edit, recordtype.recordtype("AARefAlt", [("ref", None), ("alt", None), ("uncertain", False)])):
-=======
     def _del_ins_lengths(self, ilen):
         """returns (del_len, ins_len).
         Unspecified ref or alt returns None for del_len or ins_len respectively.
@@ -143,7 +133,6 @@
 
 
 class AARefAlt(Edit, recordtype.recordtype('AARefAlt', [('ref', None), ('alt', None), ('uncertain', False)])):
->>>>>>> dba7c696
     def __init__(self, ref, alt, uncertain=False):
         super(AARefAlt, self).__init__(ref=aa_to_aa1(ref), alt=aa_to_aa1(alt), uncertain=uncertain)
 
@@ -290,7 +279,7 @@
 
 
 
-class Dup(Edit, recordtype.recordtype("Dup", [("ref", None), ("uncertain", False)])):
+class Dup(Edit, recordtype.recordtype('Dup', [('ref', None), ('uncertain', False)])):
     def __init__(self, ref=None, uncertain=False, edit=None):
         if edit:
             ref = edit.ref
@@ -331,8 +320,8 @@
 
 
 
-class Repeat(Edit, recordtype.recordtype("Repeat", [("ref", None), ("min", None), ("max", None),
-                                                    ("uncertain", False)])):
+class Repeat(Edit, recordtype.recordtype('Repeat', [('ref', None), ('min', None), ('max', None),
+                                                    ('uncertain', False)])):
     def __str__(self):
         if self.min > self.max:
             raise HGVSError("Repeat min count must be less than or equal to max count")
@@ -399,7 +388,7 @@
 
 
 
-class NADupN(Edit, recordtype.recordtype("NADupN", ["n", ("uncertain", False)])):
+class NADupN(Edit, recordtype.recordtype('NADupN', ['n', ('uncertain', False)])):
     def __str__(self):
         s = "dup{}".format(self.n)
         return "(" + s + ")" if self.uncertain else s
@@ -428,7 +417,7 @@
 
 
 
-class Inv(Edit, recordtype.recordtype("Inv", [("ref", None), ("uncertain", False)])):
+class Inv(Edit, recordtype.recordtype('Inv', [('ref', None), ('uncertain', False)])):
     """Inversion
     """
 
@@ -479,8 +468,8 @@
         return (ilen, ilen)
 
 
-class Conv(Edit, recordtype.recordtype("Conv", [("from_ac", None), ("from_type", None), ("from_pos", None),
-                                                ("uncertain", False)])):
+class Conv(Edit, recordtype.recordtype('Conv', [('from_ac', None), ('from_type', None), ('from_pos', None),
+                                                ('uncertain', False)])):
     """Conversion
     """
 
