--- conflicted
+++ resolved
@@ -70,31 +70,17 @@
 
     def test_del_length(self):
         """Test if del length agrees with position range"""
-<<<<<<< HEAD
-        self.assertTrue(self.validate_int.validate(self.hp.parse_hgvs_variant('AC_01234.5:c.76_78delACT')))
-        self.assertTrue(self.validate_int.validate(self.hp.parse_hgvs_variant('AC_01234.5:c.123+54_123+55delTA')))
-        self.assertTrue(self.validate_int.validate(self.hp.parse_hgvs_variant('AC_01234.5:c.76_78del')))
-        self.assertTrue(self.validate_int.validate(self.hp.parse_hgvs_variant('NM_003060.3:c.-91_22del113')))
-
-        # the variants are expected to fail:
-        for h in ['AC_01234.5:c.76_78delACTACAT']:
-            with self.assertRaises(HGVSValidationError):
-                self.validate_int.validate(self.hp.parse_hgvs_variant(h))
-
-        for h in ['NM_032487.4:c.831_*2687del2976']:
-            with self.assertRaises(HGVSUnsupportedOperationError):
-                self.validate_int.validate(self.hp.parse_hgvs_variant(h))
-=======
         self.assertTrue(self.validate_int.validate(self.hp.parse_hgvs_variant("AC_01234.5:c.76_78delACT")))
         self.assertTrue(self.validate_int.validate(self.hp.parse_hgvs_variant("AC_01234.5:c.123+54_123+55delTA")))
         self.assertTrue(self.validate_int.validate(self.hp.parse_hgvs_variant("AC_01234.5:c.76_78del")))
+        self.assertTrue(self.validate_int.validate(self.hp.parse_hgvs_variant('NM_003060.3:c.-91_22del113')))
+
         with self.assertRaises(HGVSValidationError):
             self.validate_int.validate(self.hp.parse_hgvs_variant("AC_01234.5:c.76_78delACTACAT"))
         with self.assertRaises(HGVSUnsupportedOperationError):
             self.validate_int.validate(self.hp.parse_hgvs_variant("NM_000030.2:c.679_680+2delAAGT"))
         with self.assertRaises(HGVSUnsupportedOperationError):
             self.validate_int.validate(self.hp.parse_hgvs_variant("NM_032487.4:c.831_*2687del2976"))
->>>>>>> 10c61542
 
 
 @attr(tags=["validation"])
