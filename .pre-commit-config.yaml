--- conflicted
+++ resolved
@@ -1,13 +1,4 @@
 repos:
-<<<<<<< HEAD
-# disabled for now due to excessive errors reported with new version
-# - repo: local
-#   hooks:
-#     -  id: pyright
-#        name: pyright
-#        entry: pyright
-#        language: system
-#        types: [python]
 - repo: https://github.com/pre-commit/pre-commit-hooks
   rev: v5.0.0
   hooks:
@@ -20,8 +11,6 @@
       args: [ --allow-missing-credentials ]
     - id: mixed-line-ending
       args: [ --fix=lf ]
-=======
->>>>>>> 05eb0084
 - repo: https://github.com/astral-sh/ruff-pre-commit
   rev: v0.12.8
   hooks:
