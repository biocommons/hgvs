--- conflicted
+++ resolved
@@ -54,12 +54,6 @@
 #=> docs -- make sphinx docs
 docs: build_sphinx
 
-<<<<<<< HEAD
-=======
-test-with-coverage: test-setup
-	python setup.py nosetests --with-xunit --with-coverage --cover-erase --cover-package=hgvs --cover-html
-
->>>>>>> 22ee8759
 #=> upload
 upload:
 	python setup.py bdist_egg sdist upload
@@ -73,12 +67,8 @@
 #=> test -- run tests
 test-setup: install
 
-test: test-with-coverage
-
-test-with-coverage: test-setup
-	python setup.py nosetests --with-xunit --with-coverage --cover-erase --cover-package=hgvs --cover-html --exclude test_nightly
-
-test-all-with-coverage: test-setup
+#=> test, test-with-coverage -- per-commit test target for CI
+test test-with-coverage: test-setup
 	python setup.py nosetests --with-xunit --with-coverage --cover-erase --cover-package=hgvs --cover-html 
 
 #=> ci-test-nightly -- per-commit test target for CI
@@ -86,22 +76,10 @@
 	make ve \
 	&& source ve/bin/activate \
 	&& make install \
-	&& make test-with-coverage \
-	&& make docs
-
-<<<<<<< HEAD
-#=> ci-test-nightly -- nightly test target for CI
-ci-test-nightly jenkins-nightly:
-	make cleanest \
-	&& make ve \
-	&& source ve/bin/activate \
-	&& make install \
-	&& make test-all-with-coverage \
+	&& make test \
 	&& make docs
 
 
-=======
->>>>>>> 22ee8759
 ############################################################################
 hgvs/data/seguid-acs.json.gz:
 	gzip -cdq human.protein.faa.gz* | ./sbin/fasta-seguid | gzip -cq >$@
